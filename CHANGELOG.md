--- conflicted
+++ resolved
@@ -5,15 +5,12 @@
     Click to see more.
   </summary>
 
-<<<<<<< HEAD
-=======
 No unreleased changes yet.
 
 </details>
 
 ## 16.0.0 (September 26, 2017)
 
->>>>>>> 9ce135f8
 ### New JS Environment Requirements
 
  * React 16 depends on the collection types [Map](https://developer.mozilla.org/en-US/docs/Web/JavaScript/Reference/Global_Objects/Map) and [Set](https://developer.mozilla.org/en-US/docs/Web/JavaScript/Reference/Global_Objects/Set), as well as [requestAnimationFrame](https://developer.mozilla.org/en-US/docs/Web/API/window/requestAnimationFrame). If you support older browsers and devices which may not yet provide these natively (e.g. <IE11), [you may want to include a polyfill](https://gist.github.com/gaearon/9a4d54653ae9c50af6c54b4e0e56b583).
@@ -56,11 +53,6 @@
 - There is no `react-with-addons.js` build anymore. All compatible addons are published separately on npm, and have single-file browser versions if you need them.
 - The deprecations introduced in 15.x have been removed from the core package. `React.createClass` is now available as create-react-class, `React.PropTypes` as prop-types, `React.DOM` as react-dom-factories, react-addons-test-utils as react-dom/test-utils, and shallow renderer as react-test-renderer/shallow. See [15.5.0](https://facebook.github.io/react/blog/2017/04/07/react-v15.5.0.html) and [15.6.0](https://facebook.github.io/react/blog/2017/06/13/react-v15.6.0.html) blog posts for instructions on migrating code and automated codemods.
 
-<<<<<<< HEAD
-</details>
-
-=======
->>>>>>> 9ce135f8
 ## 15.6.2 (September 25, 2017)
 
 ### All Packages
